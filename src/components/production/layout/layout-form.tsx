import React, { useState, useCallback, useMemo, useEffect, useRef } from "react";
<<<<<<< HEAD
import { View, StyleSheet, TouchableOpacity, ScrollView, Alert, Image, Text } from "react-native";
=======
import { View, StyleSheet, TouchableOpacity, ScrollView, Alert, Image, Text, TextInput } from "react-native";
>>>>>>> dad1762b
import * as ImagePicker from "expo-image-picker";
import { ThemedText } from "@/components/ui/themed-text";
import { Button } from "@/components/ui/button";
import { Input } from "@/components/ui/input";
import { Icon } from "@/components/ui/icon";
import { Card } from "@/components/ui/card";
import { useTheme } from "@/lib/theme";
import { spacing, fontSize, fontWeight, borderRadius } from "@/constants/design-system";
import type { LayoutCreateFormData } from "@/schemas";
import { showToast } from "@/components/ui/toast";

// MeasurementInput component with local state (like web version)
const MeasurementInput = React.memo<{
  value: number;
  onChange: (value: number) => void;
  placeholder?: string;
  disabled?: boolean;
  min?: number;
  max?: number;
}>({
  value,
  onChange,
  placeholder = "0,00",
  disabled = false,
  min,
  max,
}) => {
  const { colors } = useTheme();
  const [localValue, setLocalValue] = useState<string>("");
  const [isFocused, setIsFocused] = useState(false);

  // Format number for display (cm to m with comma)
  const formatValue = (val: number): string => {
    if (val === 0) return "";
    const meters = val / 100;
    return meters.toFixed(2).replace(".", ",");
  };

  // Parse display value to cm
  const parseValue = (val: string): number => {
    if (!val || val === "") return 0;
    const normalized = val.replace(",", ".");
    const parsed = parseFloat(normalized);
    if (isNaN(parsed)) return 0;

    // If value looks like whole number > 10, treat as cm
    if (!val.includes(",") && !val.includes(".") && parsed > 10) {
      return parsed;
    }

    return parsed * 100; // Convert meters to cm
  };

  // Update local value when external value changes (but not while focused)
  useEffect(() => {
    if (!isFocused) {
      setLocalValue(formatValue(value));
    }
  }, [value, isFocused]);

  const handleChange = (text: string) => {
    // Allow only numbers, comma, and dot
    if (!/^[0-9.,]*$/.test(text)) return;

    // Check for multiple separators
    const commaCount = (text.match(/,/g) || []).length;
    const dotCount = (text.match(/\./g) || []).length;
    if (commaCount + dotCount > 1) return;

    setLocalValue(text.replace(".", ","));
  };

  const handleBlur = () => {
    setIsFocused(false);

    let cmValue = parseValue(localValue);

    // Apply min/max constraints
    if (min !== undefined) cmValue = Math.max(min, cmValue);
    if (max !== undefined) cmValue = Math.min(max, cmValue);

    const newValue = Math.round(cmValue);
    if (newValue !== value) {
      onChange(newValue);
    }
    setLocalValue(formatValue(cmValue));
  };

  const handleFocus = () => {
    setIsFocused(true);
  };

  return (
    <TextInput
      value={localValue}
      onChangeText={handleChange}
      onBlur={handleBlur}
      onFocus={handleFocus}
      placeholder={placeholder}
      keyboardType="decimal-pad"
      editable={!disabled}
      style={[
        styles.rowInput,
        {
          color: colors.foreground,
          borderColor: colors.border,
          backgroundColor: disabled ? colors.muted : colors.background,
        }
      ]}
    />
  );
});

interface LayoutFormProps {
  selectedSide: 'left' | 'right' | 'back';
  layouts: {
    left?: LayoutCreateFormData;
    right?: LayoutCreateFormData;
    back?: LayoutCreateFormData;
  };
  onChange: (side: 'left' | 'right' | 'back', data: LayoutCreateFormData) => void;
  disabled?: boolean;
}

interface Door {
  id: string;
  position: number; // Position from left edge in cm
  width: number; // Door width in cm
  offsetTop: number; // Space from top in cm
}

interface SideState {
  height: number;
  totalWidth: number;
  doors: Door[];
  photoUri?: string;
}

export function LayoutForm({ selectedSide, layouts, onChange, disabled = false }: LayoutFormProps) {
  const { colors } = useTheme();

  // Track if we're currently saving to prevent state reset during save
  const isSavingRef = useRef(false);

  // Track last user interaction timestamp to prevent unwanted resets
  const lastUserInteractionRef = useRef<number>(Date.now());

  // Track if there are pending changes that shouldn't be overwritten
  const hasPendingChangesRef = useRef<boolean>(false);

  // Track which sides have had their initial state emitted
  const initialStateEmittedRef = useRef<Record<'left' | 'right' | 'back', boolean>>({
    left: false,
    right: false,
    back: false,
  });

  // Initialize side states from layouts prop
  const [sideStates, setSideStates] = useState<Record<'left' | 'right' | 'back', SideState>>(() => {
    const initialStates: Record<'left' | 'right' | 'back', SideState> = {
      left: { height: 240, totalWidth: 800, doors: [] },
      right: { height: 240, totalWidth: 800, doors: [] },
      back: { height: 242, totalWidth: 242, doors: [] }
    };

    // Initialize from layouts prop if available
    Object.keys(layouts).forEach((side) => {
      const layoutData = layouts[side as 'left' | 'right' | 'back'];
      if (layoutData?.sections) {
        const state: SideState = {
          height: (layoutData.height || 2.4) * 100,
          totalWidth: 0,
          doors: []
        };

        const sections = layoutData.sections;
        const total = sections.reduce((sum, s) => sum + s.width * 100, 0);
        state.totalWidth = total || 800;

        // Extract doors from sections
        const extractedDoors: Door[] = [];
        let currentPos = 0;

        sections.forEach((section, idx) => {
          if (section.isDoor) {
            extractedDoors.push({
              id: `door-${side}-${idx}-${Date.now()}`,
              position: currentPos,
              width: section.width * 100,
              offsetTop: (section.doorOffset || 0.5) * 100
            });
          }
          currentPos += section.width * 100;
        });

        state.doors = extractedDoors;
        initialStates[side as 'left' | 'right' | 'back'] = state;
      }
    });

    return initialStates;
  });

  const currentState = sideStates[selectedSide];

<<<<<<< HEAD
=======
  // CRITICAL: Sync state when layouts prop changes (e.g., when backend data arrives)
  useEffect(() => {
    if (!layouts) return;

    // Don't sync if user has pending changes
    if (hasPendingChangesRef.current) {
      console.log('[LayoutForm Mobile] Skipping sync - user has pending changes');
      return;
    }

    // Don't sync if currently saving
    if (isSavingRef.current) {
      console.log('[LayoutForm Mobile] Skipping sync - currently saving');
      return;
    }

    console.log('[LayoutForm Mobile] Syncing state from layouts prop:', layouts);

    setSideStates(prev => {
      const newStates = { ...prev };
      let hasChanges = false;

      // Sync each side that has data in layouts prop
      Object.keys(layouts).forEach((side) => {
        const layoutData = layouts[side as 'left' | 'right' | 'back'];
        if (layoutData?.sections && Array.isArray(layoutData.sections)) {
          const state: SideState = {
            height: (layoutData.height || 2.4) * 100,
            totalWidth: 0,
            doors: []
          };

          const sections = layoutData.sections;
          const total = sections.reduce((sum, s) => sum + s.width * 100, 0);
          state.totalWidth = total || (side === 'back' ? 242 : 800);

          // Extract doors from sections
          const extractedDoors: Door[] = [];
          let currentPos = 0;

          sections.forEach((section, idx) => {
            if (section.isDoor) {
              extractedDoors.push({
                id: `door-${side}-${idx}-${Date.now()}-${Math.random()}`,
                position: currentPos,
                width: section.width * 100,
                offsetTop: (section.doorOffset || 0.5) * 100
              });
            }
            currentPos += section.width * 100;
          });

          state.doors = extractedDoors;
          newStates[side as 'left' | 'right' | 'back'] = state;
          hasChanges = true;

          console.log(`[LayoutForm Mobile] Synced ${side} side:`, {
            height: state.height,
            totalWidth: state.totalWidth,
            doorsCount: state.doors.length,
          });
        }
      });

      return hasChanges ? newStates : prev;
    });
  }, [layouts]);

>>>>>>> dad1762b
  // CRITICAL: Emit initial state to parent when selected side changes
  // This ensures parent knows the default values
  useEffect(() => {
    console.log('[LayoutForm Mobile] Initial state emission check', {
      selectedSide,
      hasOnChange: !!onChange,
      alreadyEmitted: initialStateEmittedRef.current[selectedSide],
    });

    // Skip if no onChange handler
    if (!onChange) {
      return;
    }

    // Skip if we've already emitted initial state for this side
    if (initialStateEmittedRef.current[selectedSide]) {
      return;
    }

    // Skip if we have a layout prop with sections (already synced)
    const layoutData = layouts[selectedSide];
    if (layoutData && layoutData.sections) {
      initialStateEmittedRef.current[selectedSide] = true;
      return;
    }

    const state = sideStates[selectedSide];
    const segments = calculateSegments(state.doors, state.totalWidth);

    const sections = segments.map((segment, index) => ({
      width: segment.width / 100,
      isDoor: segment.type === 'door',
      doorOffset: segment.type === 'door' && segment.door ? segment.door.offsetTop / 100 : null,
      position: index
    }));

    const layoutDataToEmit: LayoutCreateFormData = {
      height: state.height / 100,
      sections,
      photoId: null,
    };

    console.log('[LayoutForm Mobile] ✅ Emitting initial state:', {
      selectedSide,
      sectionsCount: sections.length,
      height: layoutDataToEmit.height,
    });

    // Mark this side as having emitted state
    initialStateEmittedRef.current[selectedSide] = true;

    // Emit to parent
    onChange(selectedSide, layoutDataToEmit);
  }, [selectedSide, onChange]);

  // Calculate segments (sections between doors)
  const calculateSegments = (doors: Door[], totalWidth: number) => {
    if (doors.length === 0) {
      return [{
        type: 'segment',
        start: 0,
        end: totalWidth,
        width: Math.round(totalWidth)
      }];
    }

    const sortedDoors = [...doors].sort((a, b) => a.position - b.position);
    const segments: any[] = [];
    let currentPos = 0;

    sortedDoors.forEach((door) => {
      if (door.position > currentPos) {
        segments.push({
          type: 'segment',
          start: currentPos,
          end: door.position,
          width: Math.round(door.position - currentPos)
        });
      }

      segments.push({
        type: 'door',
        start: door.position,
        end: door.position + door.width,
        width: Math.round(door.width),
        door: door
      });

      currentPos = door.position + door.width;
    });

    if (currentPos < totalWidth) {
      segments.push({
        type: 'segment',
        start: currentPos,
        end: totalWidth,
        width: Math.round(totalWidth - currentPos)
      });
    }

    return segments;
  };

  const segments = useMemo(() => {
    if (!currentState) return [];
    return calculateSegments(currentState.doors, currentState.totalWidth);
  }, [currentState]);

  // Update current side and emit changes
  const updateCurrentSide = useCallback((updates: Partial<SideState>) => {
    console.log('[LayoutForm Mobile] User made a change:', {
      selectedSide,
      updates: Object.keys(updates),
    });

    // CRITICAL: Record timestamp of user interaction and mark as having pending changes
    lastUserInteractionRef.current = Date.now();
    hasPendingChangesRef.current = true;
    console.log('[LayoutForm Mobile] Recorded user interaction');

    setSideStates(prev => {
      const newState = {
        ...prev,
        [selectedSide]: {
          ...prev[selectedSide],
          ...updates
        }
      };

      const state = newState[selectedSide];
      const updatedSegments = calculateSegments(state.doors, state.totalWidth);

      const sections = updatedSegments.map((segment, index) => ({
        width: segment.width / 100,
        isDoor: segment.type === 'door',
        doorOffset: segment.type === 'door' && segment.door ? segment.door.offsetTop / 100 : null,
        position: index
      }));

      const layoutData: LayoutCreateFormData = {
        height: state.height / 100,
        sections,
        photoId: null,
      };

      console.log('[LayoutForm Mobile] ✅ Emitting changes:', {
        selectedSide,
        sectionsCount: sections.length,
        totalWidth: sections.reduce((sum, s) => sum + s.width, 0),
      });

      // Set saving flag to prevent state reset during save
      isSavingRef.current = true;

      onChange(selectedSide, layoutData);

      // Reset flag after a delay
      setTimeout(() => {
        isSavingRef.current = false;
      }, 500);

      return newState;
    });
  }, [selectedSide, onChange]);

  // Add a new door with smart positioning (matches web implementation)
  const addDoor = useCallback(() => {
    if (!currentState || selectedSide === 'back') return;

    const doorWidth = 100; // Default door width in cm
    const doorOffset = 50; // Default offset from top
<<<<<<< HEAD

    let position: number;
    const doors = currentState.doors;

    if (doors.length === 0) {
      // First door - center it
      position = currentState.totalWidth / 2 - doorWidth / 2;
    } else if (doors.length === 1) {
      // Second door - distribute evenly
      const spacing = Math.round(currentState.totalWidth / 3);
      const firstDoorNewPosition = Math.round(spacing - doorWidth / 2);
      position = Math.round((spacing * 2) - doorWidth / 2);

      // Update both doors at once
      const updatedDoors = [
        {
          ...doors[0],
          position: Math.round(Math.max(0, firstDoorNewPosition))
        },
        {
          id: `door-${selectedSide}-${Date.now()}-${Math.random()}`,
          position: Math.round(Math.max(0, Math.min(position, currentState.totalWidth - doorWidth))),
          width: Math.round(doorWidth),
          offsetTop: Math.round(doorOffset)
        }
      ];

      updateCurrentSide({ doors: updatedDoors });
      return;
    } else {
      // Third+ door - find best empty space
      const sortedDoors = [...doors].sort((a, b) => a.position - b.position);
      let bestGap = 0;
      let bestPosition = 0;

      // Check gap at the beginning
      if (sortedDoors[0].position > doorWidth + 50) {
        bestGap = sortedDoors[0].position;
        bestPosition = Math.round((sortedDoors[0].position - doorWidth) / 2);
      }

      // Check gaps between doors
      for (let i = 0; i < sortedDoors.length - 1; i++) {
        const gapStart = sortedDoors[i].position + sortedDoors[i].width;
        const gapEnd = sortedDoors[i + 1].position;
        const gapSize = gapEnd - gapStart;

        if (gapSize > bestGap && gapSize >= doorWidth + 50) {
          bestGap = gapSize;
          bestPosition = Math.round(gapStart + (gapSize - doorWidth) / 2);
        }
      }

      // Check gap at the end
      const lastDoor = sortedDoors[sortedDoors.length - 1];
      const endGap = currentState.totalWidth - (lastDoor.position + lastDoor.width);
      if (endGap > bestGap && endGap >= doorWidth + 50) {
        bestPosition = Math.round(lastDoor.position + lastDoor.width + (endGap - doorWidth) / 2);
      }

      position = bestPosition;
    }

=======

    let position: number;
    const doors = currentState.doors;

    if (doors.length === 0) {
      // First door - center it
      position = currentState.totalWidth / 2 - doorWidth / 2;
    } else if (doors.length === 1) {
      // Second door - distribute evenly
      const spacing = Math.round(currentState.totalWidth / 3);
      const firstDoorNewPosition = Math.round(spacing - doorWidth / 2);
      position = Math.round((spacing * 2) - doorWidth / 2);

      // Update both doors at once
      const updatedDoors = [
        {
          ...doors[0],
          position: Math.round(Math.max(0, firstDoorNewPosition))
        },
        {
          id: `door-${selectedSide}-${Date.now()}-${Math.random()}`,
          position: Math.round(Math.max(0, Math.min(position, currentState.totalWidth - doorWidth))),
          width: Math.round(doorWidth),
          offsetTop: Math.round(doorOffset)
        }
      ];

      updateCurrentSide({ doors: updatedDoors });
      return;
    } else {
      // Third+ door - find best empty space
      const sortedDoors = [...doors].sort((a, b) => a.position - b.position);
      let bestGap = 0;
      let bestPosition = 0;

      // Check gap at the beginning
      if (sortedDoors[0].position > doorWidth + 50) {
        bestGap = sortedDoors[0].position;
        bestPosition = Math.round((sortedDoors[0].position - doorWidth) / 2);
      }

      // Check gaps between doors
      for (let i = 0; i < sortedDoors.length - 1; i++) {
        const gapStart = sortedDoors[i].position + sortedDoors[i].width;
        const gapEnd = sortedDoors[i + 1].position;
        const gapSize = gapEnd - gapStart;

        if (gapSize > bestGap && gapSize >= doorWidth + 50) {
          bestGap = gapSize;
          bestPosition = Math.round(gapStart + (gapSize - doorWidth) / 2);
        }
      }

      // Check gap at the end
      const lastDoor = sortedDoors[sortedDoors.length - 1];
      const endGap = currentState.totalWidth - (lastDoor.position + lastDoor.width);
      if (endGap > bestGap && endGap >= doorWidth + 50) {
        bestPosition = Math.round(lastDoor.position + lastDoor.width + (endGap - doorWidth) / 2);
      }

      position = bestPosition;
    }

>>>>>>> dad1762b
    // Add the door
    const newDoor = {
      id: `door-${selectedSide}-${Date.now()}-${Math.random()}`,
      position: Math.round(Math.max(0, Math.min(position, currentState.totalWidth - doorWidth))),
      width: Math.round(doorWidth),
      offsetTop: Math.round(doorOffset)
    };

    updateCurrentSide({ doors: [...doors, newDoor] });
  }, [currentState, selectedSide, updateCurrentSide]);

  // Remove door
  const removeDoor = useCallback((doorId: string) => {
    if (!currentState) return;
    updateCurrentSide({ doors: currentState.doors.filter(d => d.id !== doorId) });
  }, [currentState, updateCurrentSide]);

  // Update door offset (direct value in cm)
  const updateDoorOffset = useCallback((doorId: string, offsetCm: number) => {
    if (!currentState) return;

    const clampedOffset = Math.max(0, Math.min(currentState.height - 50, offsetCm));

    const updatedDoors = currentState.doors.map(d =>
      d.id === doorId ? { ...d, offsetTop: clampedOffset } : d
    );
    updateCurrentSide({ doors: updatedDoors });
  }, [currentState, updateCurrentSide]);

  // Update segment width (direct value in cm)
  const updateSegmentWidth = useCallback((index: number, widthCm: number) => {
    const segment = segments[index];
    if (!segment) return;

    widthCm = Math.max(50, widthCm); // Minimum 50cm

    const oldWidth = segment.width;
    const widthDiff = widthCm - oldWidth;

    if (segment.type === 'door' && segment.door) {
      // Update door width
      const updatedDoors = currentState.doors.map(d =>
        d.id === segment.door.id ? { ...d, width: widthCm } : d
      );
      updateCurrentSide({
        doors: updatedDoors,
        totalWidth: Math.max(100, currentState.totalWidth + widthDiff)
      });
    } else {
      // Update segment - if last segment, change total width
      if (index === segments.length - 1) {
        updateCurrentSide({ totalWidth: Math.max(100, currentState.totalWidth + widthDiff) });
      } else {
        // Shift doors after this segment
        const sortedDoors = [...currentState.doors].sort((a, b) => a.position - b.position);
        const newDoors = sortedDoors.map(door => {
          if (door.position >= segment.end) {
            return { ...door, position: Math.max(0, door.position + widthDiff) };
          }
          return door;
        });

        updateCurrentSide({
          doors: newDoors,
          totalWidth: Math.max(100, currentState.totalWidth + widthDiff)
        });
      }
    }
  }, [segments, currentState, updateCurrentSide]);

  // Update height (direct value in cm)
  const updateHeight = useCallback((heightCm: number) => {
    heightCm = Math.max(100, Math.min(400, heightCm));
    updateCurrentSide({ height: heightCm });
  }, [updateCurrentSide]);

  // Handle photo upload for back side
  const handlePhotoUpload = useCallback(async () => {
    try {
      const { status } = await ImagePicker.requestCameraPermissionsAsync();

      if (status !== 'granted') {
        Alert.alert(
          'Permissão Necessária',
          'Precisamos de permissão para acessar a câmera.',
          [{ text: 'OK' }]
        );
        return;
      }

      Alert.alert(
        'Adicionar Foto',
        'Escolha uma opção',
        [
          {
            text: 'Tirar Foto',
            onPress: async () => {
              const result = await ImagePicker.launchCameraAsync({
                mediaTypes: ImagePicker.MediaTypeOptions.Images,
                quality: 0.8,
              });

              if (!result.canceled && result.assets[0]) {
                setSideStates(prev => ({
                  ...prev,
                  [selectedSide]: {
                    ...prev[selectedSide],
                    photoUri: result.assets[0].uri
                  }
                }));
                showToast({ message: 'Foto adicionada com sucesso', type: 'success' });
              }
            }
          },
          {
            text: 'Escolher da Galeria',
            onPress: async () => {
              const result = await ImagePicker.launchImageLibraryAsync({
                mediaTypes: ImagePicker.MediaTypeOptions.Images,
                quality: 0.8,
              });

              if (!result.canceled && result.assets[0]) {
                setSideStates(prev => ({
                  ...prev,
                  [selectedSide]: {
                    ...prev[selectedSide],
                    photoUri: result.assets[0].uri
                  }
                }));
                showToast({ message: 'Foto adicionada com sucesso', type: 'success' });
              }
            }
          },
          { text: 'Cancelar', style: 'cancel' }
        ]
      );
    } catch (error) {
      console.error('Error picking image:', error);
      showToast({ message: 'Erro ao adicionar foto', type: 'error' });
    }
  }, [selectedSide]);

  // Calculate display scale for mobile
  const maxDisplayWidth = 300;
  const maxDisplayHeight = 120;
  const scale = Math.min(
    maxDisplayWidth / Math.max(currentState?.totalWidth || 800, 100),
    maxDisplayHeight / Math.max(currentState?.height || 240, 100),
    0.5
  );

  // Copy from another side
  const copyFromSide = useCallback((fromSide: 'left' | 'right' | 'back') => {
    if (fromSide === selectedSide) return;

    const sourceState = sideStates[fromSide];

    // Deep copy the source state
    const copiedState: SideState = {
      height: sourceState.height,
      totalWidth: sourceState.totalWidth,
      doors: sourceState.doors.map(door => ({
        ...door,
        id: `door-${selectedSide}-${Date.now()}-${Math.random()}` // New IDs for copied doors
      })),
      photoUri: sourceState.photoUri,
    };

    updateCurrentSide(copiedState);
    showToast({ message: `Layout copiado do lado ${getSideLabel(fromSide)}`, type: 'success' });
  }, [selectedSide, sideStates, updateCurrentSide]);

  // Mirror from another side
  const mirrorFromSide = useCallback((fromSide: 'left' | 'right' | 'back') => {
    if (fromSide === selectedSide) return;

    const sourceState = sideStates[fromSide];

    // Mirror the layout (flip door positions)
    const mirroredDoors = sourceState.doors.map(door => {
      // Mirror position: new position = total width - (original position + door width)
      const mirroredPosition = sourceState.totalWidth - (door.position + door.width);

      return {
        ...door,
        id: `door-${selectedSide}-${Date.now()}-${Math.random()}`,
        position: Math.max(0, mirroredPosition)
      };
    });

    const mirroredState: SideState = {
      height: sourceState.height,
      totalWidth: sourceState.totalWidth,
      doors: mirroredDoors,
      photoUri: sourceState.photoUri,
    };

    updateCurrentSide(mirroredState);
    showToast({ message: `Layout espelhado do lado ${getSideLabel(fromSide)}`, type: 'success' });
  }, [selectedSide, sideStates, updateCurrentSide]);

  const getSideLabel = (side: 'left' | 'right' | 'back') => {
    switch (side) {
      case 'left': return 'Motorista';
      case 'right': return 'Sapo';
      case 'back': return 'Traseira';
    }
  };

  if (!currentState) {
    return (
      <View style={styles.container}>
        <ThemedText>Carregando layout...</ThemedText>
      </View>
    );
  }

  return (
    <ScrollView style={styles.container} showsVerticalScrollIndicator={false}>
      {/* Total Width Display */}
      <View style={[styles.totalWidthContainer, { backgroundColor: colors.primary + '20', borderRadius: borderRadius.md }]}>
        <ThemedText style={[styles.totalWidthLabel, { color: colors.mutedForeground }]}>
          Comprimento Total:
        </ThemedText>
        <ThemedText style={[styles.totalWidthValue, { color: colors.foreground }]}>
          {(currentState.totalWidth / 100).toFixed(2).replace('.', ',')}m
        </ThemedText>
      </View>

      {/* Visual Layout Preview */}
      <View style={[styles.previewContainer, { borderColor: colors.border, backgroundColor: colors.muted }]}>
        <ThemedText style={styles.previewTitle}>{getSideLabel(selectedSide)}</ThemedText>

        <View style={styles.layoutWrapper}>
          {/* Main Rectangle */}
          <View
            style={[
              styles.layoutRect,
              {
                width: currentState.totalWidth * scale,
                height: currentState.height * scale,
                borderColor: colors.foreground,
                backgroundColor: currentState.photoUri ? 'transparent' : colors.background,
              }
            ]}
          >
            {/* Background photo for back side */}
            {selectedSide === 'back' && currentState.photoUri && (
              <View style={StyleSheet.absoluteFill}>
                <Image
                  source={{ uri: currentState.photoUri }}
                  style={{ width: '100%', height: '100%', opacity: 0.5 }}
                  resizeMode="cover"
                />
              </View>
            )}

            {/* Render doors (only for sides, not back) */}
            {selectedSide !== 'back' && currentState.doors.map(door => {
              // Clamp door offset to prevent extrapolation
              const clampedOffset = Math.max(0, Math.min(door.offsetTop, currentState.height - 10));
              const doorHeight = currentState.height - clampedOffset;

              return (
                <View key={door.id}>
                  {/* Door left vertical line */}
                  <View
                    style={{
                      position: 'absolute',
                      left: door.position * scale,
                      top: clampedOffset * scale,
                      width: 2,
                      height: doorHeight * scale,
                      backgroundColor: colors.foreground,
                    }}
                  />

                  {/* Door right vertical line */}
                  <View
                    style={{
                      position: 'absolute',
                      left: (door.position + door.width) * scale - 2,
                      top: clampedOffset * scale,
                      width: 2,
                      height: doorHeight * scale,
                      backgroundColor: colors.foreground,
                    }}
                  />

                  {/* Door top horizontal line */}
                  <View
                    style={{
                      position: 'absolute',
                      left: door.position * scale,
                      top: clampedOffset * scale,
                      width: door.width * scale,
                      height: 2,
                      backgroundColor: colors.foreground,
                    }}
                  />

                  {/* Remove button */}
                  <TouchableOpacity
                    style={[
                      styles.removeDoorButton,
                      {
                        left: (door.position + door.width / 2) * scale - 12,
                        top: (clampedOffset + doorHeight / 2) * scale - 12,
                        backgroundColor: colors.destructive,
                      }
                    ]}
                    onPress={() => removeDoor(door.id)}
                    disabled={disabled}
                  >
                    <Icon name="x" size={16} color={colors.destructiveForeground} />
                  </TouchableOpacity>
                </View>
              );
            })}
          </View>
        </View>
      </View>

      {/* Copy and Mirror Buttons (only for left/right sides) */}
      {selectedSide !== 'back' && (
        <View style={styles.actionButtonsRow}>
          <Button
            variant="outline"
            onPress={() => copyFromSide(selectedSide === 'left' ? 'right' : 'left')}
            disabled={disabled}
            style={styles.actionButton}
          >
            <Icon name="copy" size={14} color={colors.foreground} />
            <ThemedText style={{ marginLeft: spacing.xs, fontSize: fontSize.xs }}>
              Copiar {selectedSide === 'left' ? 'Sapo' : 'Motorista'}
            </ThemedText>
          </Button>
          <Button
            variant="outline"
            onPress={() => mirrorFromSide(selectedSide === 'left' ? 'right' : 'left')}
            disabled={disabled}
            style={styles.actionButton}
          >
            <Icon name="flip-horizontal" size={14} color={colors.foreground} />
            <ThemedText style={{ marginLeft: spacing.xs, fontSize: fontSize.xs }}>
              Espelhar {selectedSide === 'left' ? 'Sapo' : 'Motorista'}
            </ThemedText>
          </Button>
        </View>
      )}

      {/* Height Input */}
      <Card style={styles.inputCard}>
        <View style={styles.fieldRow}>
          <ThemedText style={[styles.fieldLabel, { color: colors.foreground }]}>Altura</ThemedText>
<<<<<<< HEAD
          <Input
            value={(currentState.height / 100).toFixed(2).replace('.', ',')}
            onChangeText={updateHeight}
=======
          <MeasurementInput
            value={currentState.height}
            onChange={updateHeight}
>>>>>>> dad1762b
            placeholder="2,40"
            disabled={disabled}
            min={100}
            max={400}
          />
        </View>
      </Card>

      {/* Sections/Doors Width Inputs */}
      {(() => {
        let sectionCounter = 0;
        let doorCounter = 0;

        return segments.map((segment, index) => {
          if (segment.type === 'door') {
            doorCounter++;
            return (
              <Card key={`segment-${index}`} style={styles.inputCard}>
                <View style={styles.fieldRow}>
                  <ThemedText style={[styles.fieldLabel, { color: colors.foreground }]}>
                    Porta {doorCounter}
                  </ThemedText>
<<<<<<< HEAD
                  <Input
                    value={(segment.width / 100).toFixed(2).replace('.', ',')}
                    onChangeText={(text) => updateSectionWidth(index, text)}
=======
                  <MeasurementInput
                    value={segment.width}
                    onChange={(value) => updateSectionWidth(index, value)}
>>>>>>> dad1762b
                    placeholder="1,00"
                    disabled={disabled}
                    min={50}
                  />
                </View>
              </Card>
            );
          } else {
            sectionCounter++;
            return (
              <Card key={`segment-${index}`} style={styles.inputCard}>
                <View style={styles.fieldRow}>
                  <ThemedText style={[styles.fieldLabel, { color: colors.foreground }]}>
                    Seção {sectionCounter}
                  </ThemedText>
<<<<<<< HEAD
                  <Input
                    value={(segment.width / 100).toFixed(2).replace('.', ',')}
                    onChangeText={(text) => updateSectionWidth(index, text)}
=======
                  <MeasurementInput
                    value={segment.width}
                    onChange={(value) => updateSectionWidth(index, value)}
>>>>>>> dad1762b
                    placeholder="1,00"
                    disabled={disabled}
                    min={50}
                  />
                </View>
              </Card>
            );
          }
        });
      })()}

      {/* Door Offset Inputs - Only shown for doors on sides */}
      {selectedSide !== 'back' && currentState.doors.map((door, index) => (
        <Card key={door.id} style={styles.inputCard}>
          <View style={styles.fieldRow}>
            <ThemedText style={[styles.fieldLabel, { color: colors.foreground }]}>
              Altura Porta {index + 1}
            </ThemedText>
<<<<<<< HEAD
            <Input
              value={(door.offsetTop / 100).toFixed(2).replace('.', ',')}
              onChangeText={(text) => updateDoorOffset(door.id, text)}
=======
            <MeasurementInput
              value={door.offsetTop}
              onChange={(value) => updateDoorOffset(door.id, value)}
>>>>>>> dad1762b
              placeholder="0,50"
              disabled={disabled}
              min={0}
              max={currentState.height - 50}
            />
          </View>
        </Card>
      ))}

      {/* Add Door Button (only for sides) */}
      {selectedSide !== 'back' && (
        <Button
          variant="outline"
          onPress={addDoor}
          disabled={disabled}
          style={styles.addButton}
        >
          <Icon name="plus" size={16} color={colors.foreground} />
          <ThemedText style={{ marginLeft: spacing.xs }}>Adicionar Porta</ThemedText>
        </Button>
      )}

      {/* Add Photo Button (only for back) */}
      {selectedSide === 'back' && (
        <Button
          variant="outline"
          onPress={handlePhotoUpload}
          disabled={disabled}
          style={styles.addButton}
        >
          <Icon name="camera" size={16} color={colors.foreground} />
          <ThemedText style={{ marginLeft: spacing.xs }}>
            {currentState.photoUri ? 'Alterar Foto' : 'Adicionar Foto'}
          </ThemedText>
        </Button>
      )}

      <View style={{ height: spacing.xl }} />
    </ScrollView>
  );
}

const styles = StyleSheet.create({
  container: {
    flex: 1,
  },
  totalWidthContainer: {
    flexDirection: 'row',
    justifyContent: 'space-between',
    alignItems: 'center',
    paddingHorizontal: spacing.md,
    paddingVertical: spacing.sm,
    marginBottom: spacing.md,
  },
  totalWidthLabel: {
    fontSize: fontSize.sm,
  },
  totalWidthValue: {
    fontSize: fontSize.md,
    fontWeight: fontWeight.semibold,
  },
  previewContainer: {
    borderWidth: 1,
    borderRadius: borderRadius.md,
    padding: spacing.md,
    marginBottom: spacing.md,
  },
  previewTitle: {
    fontSize: fontSize.md,
    fontWeight: fontWeight.semibold,
    marginBottom: spacing.sm,
    textAlign: 'center',
  },
  layoutWrapper: {
    alignItems: 'center',
    paddingVertical: spacing.md,
  },
  layoutRect: {
    borderWidth: 2,
    position: 'relative',
  },
  removeDoorButton: {
    position: 'absolute',
    width: 24,
    height: 24,
    borderRadius: 12,
    alignItems: 'center',
    justifyContent: 'center',
  },
  actionButtonsRow: {
    flexDirection: 'row',
    gap: spacing.sm,
    marginBottom: spacing.md,
  },
  actionButton: {
    flex: 1,
    paddingHorizontal: spacing.xs,
  },
  inputCard: {
    padding: spacing.md,
    marginBottom: spacing.sm,
    elevation: 0,
    shadowOpacity: 0,
    shadowRadius: 0,
    shadowOffset: { width: 0, height: 0 },
  },
  fieldRow: {
    flexDirection: 'row',
    alignItems: 'center',
    justifyContent: 'space-between',
    gap: spacing.md,
  },
  fieldLabel: {
    fontSize: fontSize.sm,
    fontWeight: fontWeight.medium,
    flex: 1,
  },
  rowInput: {
    width: 100,
    height: 36,
    minHeight: 36,
    textAlign: 'right',
<<<<<<< HEAD
=======
    borderWidth: 1,
    borderRadius: borderRadius.sm,
    paddingHorizontal: spacing.sm,
    fontSize: fontSize.sm,
>>>>>>> dad1762b
  },
  addButton: {
    marginBottom: spacing.md,
  },
});<|MERGE_RESOLUTION|>--- conflicted
+++ resolved
@@ -1,9 +1,5 @@
 import React, { useState, useCallback, useMemo, useEffect, useRef } from "react";
-<<<<<<< HEAD
-import { View, StyleSheet, TouchableOpacity, ScrollView, Alert, Image, Text } from "react-native";
-=======
 import { View, StyleSheet, TouchableOpacity, ScrollView, Alert, Image, Text, TextInput } from "react-native";
->>>>>>> dad1762b
 import * as ImagePicker from "expo-image-picker";
 import { ThemedText } from "@/components/ui/themed-text";
 import { Button } from "@/components/ui/button";
@@ -209,8 +205,6 @@
 
   const currentState = sideStates[selectedSide];
 
-<<<<<<< HEAD
-=======
   // CRITICAL: Sync state when layouts prop changes (e.g., when backend data arrives)
   useEffect(() => {
     if (!layouts) return;
@@ -279,7 +273,6 @@
     });
   }, [layouts]);
 
->>>>>>> dad1762b
   // CRITICAL: Emit initial state to parent when selected side changes
   // This ensures parent knows the default values
   useEffect(() => {
@@ -451,7 +444,6 @@
 
     const doorWidth = 100; // Default door width in cm
     const doorOffset = 50; // Default offset from top
-<<<<<<< HEAD
 
     let position: number;
     const doors = currentState.doors;
@@ -515,71 +507,6 @@
       position = bestPosition;
     }
 
-=======
-
-    let position: number;
-    const doors = currentState.doors;
-
-    if (doors.length === 0) {
-      // First door - center it
-      position = currentState.totalWidth / 2 - doorWidth / 2;
-    } else if (doors.length === 1) {
-      // Second door - distribute evenly
-      const spacing = Math.round(currentState.totalWidth / 3);
-      const firstDoorNewPosition = Math.round(spacing - doorWidth / 2);
-      position = Math.round((spacing * 2) - doorWidth / 2);
-
-      // Update both doors at once
-      const updatedDoors = [
-        {
-          ...doors[0],
-          position: Math.round(Math.max(0, firstDoorNewPosition))
-        },
-        {
-          id: `door-${selectedSide}-${Date.now()}-${Math.random()}`,
-          position: Math.round(Math.max(0, Math.min(position, currentState.totalWidth - doorWidth))),
-          width: Math.round(doorWidth),
-          offsetTop: Math.round(doorOffset)
-        }
-      ];
-
-      updateCurrentSide({ doors: updatedDoors });
-      return;
-    } else {
-      // Third+ door - find best empty space
-      const sortedDoors = [...doors].sort((a, b) => a.position - b.position);
-      let bestGap = 0;
-      let bestPosition = 0;
-
-      // Check gap at the beginning
-      if (sortedDoors[0].position > doorWidth + 50) {
-        bestGap = sortedDoors[0].position;
-        bestPosition = Math.round((sortedDoors[0].position - doorWidth) / 2);
-      }
-
-      // Check gaps between doors
-      for (let i = 0; i < sortedDoors.length - 1; i++) {
-        const gapStart = sortedDoors[i].position + sortedDoors[i].width;
-        const gapEnd = sortedDoors[i + 1].position;
-        const gapSize = gapEnd - gapStart;
-
-        if (gapSize > bestGap && gapSize >= doorWidth + 50) {
-          bestGap = gapSize;
-          bestPosition = Math.round(gapStart + (gapSize - doorWidth) / 2);
-        }
-      }
-
-      // Check gap at the end
-      const lastDoor = sortedDoors[sortedDoors.length - 1];
-      const endGap = currentState.totalWidth - (lastDoor.position + lastDoor.width);
-      if (endGap > bestGap && endGap >= doorWidth + 50) {
-        bestPosition = Math.round(lastDoor.position + lastDoor.width + (endGap - doorWidth) / 2);
-      }
-
-      position = bestPosition;
-    }
-
->>>>>>> dad1762b
     // Add the door
     const newDoor = {
       id: `door-${selectedSide}-${Date.now()}-${Math.random()}`,
@@ -936,15 +863,9 @@
       <Card style={styles.inputCard}>
         <View style={styles.fieldRow}>
           <ThemedText style={[styles.fieldLabel, { color: colors.foreground }]}>Altura</ThemedText>
-<<<<<<< HEAD
-          <Input
-            value={(currentState.height / 100).toFixed(2).replace('.', ',')}
-            onChangeText={updateHeight}
-=======
           <MeasurementInput
             value={currentState.height}
             onChange={updateHeight}
->>>>>>> dad1762b
             placeholder="2,40"
             disabled={disabled}
             min={100}
@@ -967,15 +888,9 @@
                   <ThemedText style={[styles.fieldLabel, { color: colors.foreground }]}>
                     Porta {doorCounter}
                   </ThemedText>
-<<<<<<< HEAD
-                  <Input
-                    value={(segment.width / 100).toFixed(2).replace('.', ',')}
-                    onChangeText={(text) => updateSectionWidth(index, text)}
-=======
                   <MeasurementInput
                     value={segment.width}
                     onChange={(value) => updateSectionWidth(index, value)}
->>>>>>> dad1762b
                     placeholder="1,00"
                     disabled={disabled}
                     min={50}
@@ -991,15 +906,9 @@
                   <ThemedText style={[styles.fieldLabel, { color: colors.foreground }]}>
                     Seção {sectionCounter}
                   </ThemedText>
-<<<<<<< HEAD
-                  <Input
-                    value={(segment.width / 100).toFixed(2).replace('.', ',')}
-                    onChangeText={(text) => updateSectionWidth(index, text)}
-=======
                   <MeasurementInput
                     value={segment.width}
                     onChange={(value) => updateSectionWidth(index, value)}
->>>>>>> dad1762b
                     placeholder="1,00"
                     disabled={disabled}
                     min={50}
@@ -1018,15 +927,9 @@
             <ThemedText style={[styles.fieldLabel, { color: colors.foreground }]}>
               Altura Porta {index + 1}
             </ThemedText>
-<<<<<<< HEAD
-            <Input
-              value={(door.offsetTop / 100).toFixed(2).replace('.', ',')}
-              onChangeText={(text) => updateDoorOffset(door.id, text)}
-=======
             <MeasurementInput
               value={door.offsetTop}
               onChange={(value) => updateDoorOffset(door.id, value)}
->>>>>>> dad1762b
               placeholder="0,50"
               disabled={disabled}
               min={0}
@@ -1149,13 +1052,10 @@
     height: 36,
     minHeight: 36,
     textAlign: 'right',
-<<<<<<< HEAD
-=======
     borderWidth: 1,
     borderRadius: borderRadius.sm,
     paddingHorizontal: spacing.sm,
     fontSize: fontSize.sm,
->>>>>>> dad1762b
   },
   addButton: {
     marginBottom: spacing.md,
